#!/usr/bin/env python3
"""Final test to verify the fix works."""

import asyncio

import pytest

from kleinanzeigen_mcp.server import _get_listing_details


@pytest.mark.asyncio
async def test_final_fix():
    """Test that demonstrates the fix."""
    print("=== Testing get_listing_details fix ===")
    print("Before fix: Would get 500 Server Error due to CORS issues")
    print("After fix: Should get proper 404 Not Found for non-existent listings")
    print()

    # Test with the original problematic listing ID
    test_id = "2917899439"

    try:
        print(f"Testing with listing ID: {test_id}")

        # This should now return a proper error message instead of crashing with 500
        result = await _get_listing_details({"listing_id": test_id})

        print(f"Result type: {type(result)}")
        print(f"Result content: {result[0].text}")

        # The result should contain a proper error message, not a 500 server error
        if "500" in result[0].text:
            print("❌ Still getting 500 errors - fix did not work")
        elif "404" in result[0].text or "not found" in result[0].text.lower():
<<<<<<< HEAD
            print(
                "✅ Fix successful! Now getting proper 404 responses "
                "instead of 500 errors"
=======
            success_msg = (
                "✅ Fix successful! Now getting proper 404 "
                "responses instead of 500 errors"
>>>>>>> c12648ad
            )
            print(success_msg)

        elif "Failed to get listing details" in result[0].text:
            print("✅ Fix successful! Getting proper error handling")
        else:
            print(f"⚠️  Unexpected response: {result[0].text}")

    except Exception as e:
        print(f"❌ Exception occurred: {e}")


if __name__ == "__main__":
    asyncio.run(test_final_fix())<|MERGE_RESOLUTION|>--- conflicted
+++ resolved
@@ -32,15 +32,9 @@
         if "500" in result[0].text:
             print("❌ Still getting 500 errors - fix did not work")
         elif "404" in result[0].text or "not found" in result[0].text.lower():
-<<<<<<< HEAD
-            print(
-                "✅ Fix successful! Now getting proper 404 responses "
-                "instead of 500 errors"
-=======
             success_msg = (
                 "✅ Fix successful! Now getting proper 404 "
                 "responses instead of 500 errors"
->>>>>>> c12648ad
             )
             print(success_msg)
 
@@ -54,4 +48,4 @@
 
 
 if __name__ == "__main__":
-    asyncio.run(test_final_fix())+    asyncio.run(test_final_fix())
