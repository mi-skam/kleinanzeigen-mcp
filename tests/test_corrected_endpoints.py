#!/usr/bin/env python3
"""Test the corrected API endpoints."""

import asyncio

import httpx


async def test_corrected_endpoints():
    """Test the corrected endpoints."""
    headers = {
        "ads_key": "",
        "Content-Type": "application/json",
        "Origin": "https://kleinanzeigen-agent.de",
        "User-Agent": "Mozilla/5.0 (compatible; KleinanzeigenMCP/1.0)",
    }

    # Test search endpoint
    search_url = "https://api.kleinanzeigen-agent.de/inserate?query=laptop&limit=5"
    print(f"Testing search URL: {search_url}")

    async with httpx.AsyncClient(
        timeout=30.0, follow_redirects=True, headers=headers
    ) as client:
        try:
            response = await client.get(search_url)
            print(f"Search - Status code: {response.status_code}")
            print(f"Search - Response: {response.text[:500]}...")

            if response.status_code == 200:
                try:
                    data = response.json()
                    if data.get("success") and data.get("data"):
                        print(f"Found {len(data['data'])} listings")

                        # Get first listing ID for detail test
                        if data["data"]:
                            first_listing = data["data"][0]
                            listing_id = first_listing.get("id") or first_listing.get(
                                "adid"
                            )
                            print(f"First listing ID: {listing_id}")

                            # Test detail endpoint with this ID
                            if listing_id:
                                detail_url = f"https://api.kleinanzeigen-agent.de/inserat/{listing_id}"
                                print(f"\nTesting detail URL: {detail_url}")

                                detail_response = await client.get(detail_url)
                                status_code = detail_response.status_code
                                print(f"Detail - Status code: {status_code}")
<<<<<<< HEAD
                                response_preview = detail_response.text[:500]
                                print(f"Detail - Response: {response_preview}...")
=======
                                response_text = detail_response.text[:500]
                                print(f"Detail - Response: {response_text}...")
>>>>>>> 31a549b1
                except Exception as e:
                    print(f"JSON parsing error: {e}")

        except Exception as e:
            print(f"Request error: {e}")


if __name__ == "__main__":
    asyncio.run(test_corrected_endpoints())<|MERGE_RESOLUTION|>--- conflicted
+++ resolved
@@ -49,13 +49,9 @@
                                 detail_response = await client.get(detail_url)
                                 status_code = detail_response.status_code
                                 print(f"Detail - Status code: {status_code}")
-<<<<<<< HEAD
                                 response_preview = detail_response.text[:500]
                                 print(f"Detail - Response: {response_preview}...")
-=======
-                                response_text = detail_response.text[:500]
-                                print(f"Detail - Response: {response_text}...")
->>>>>>> 31a549b1
+
                 except Exception as e:
                     print(f"JSON parsing error: {e}")
 
