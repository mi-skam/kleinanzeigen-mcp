--- conflicted
+++ resolved
@@ -118,10 +118,6 @@
                             seller_text = item["seller"].get("name", "")
 
                         # Convert to Kleinanzeigen URL format
-<<<<<<< HEAD
-=======
-
->>>>>>> 31a549b1
                         adid = item.get("adid", "")
                         ad_url = f"https://www.kleinanzeigen.de/s-anzeige/{adid}"
 
@@ -135,19 +131,12 @@
                         # Convert shipping boolean to string
                         shipping_text = ""
                         if item.get("shipping"):
-<<<<<<< HEAD
-                            if item["shipping"]:
-                                shipping_text = "Versand möglich"
-                            else:
-                                shipping_text = "Nur Abholung"
-=======
                             shipping_text = (
                                 "Versand möglich"
                                 if item["shipping"]
                                 else "Nur Abholung"
                             )
->>>>>>> 31a549b1
-
+                            
                         listing = Listing(
                             id=item.get("adid", ""),
                             title=item.get("title", ""),
@@ -221,16 +210,9 @@
                 # Convert shipping boolean to string
                 shipping_text = ""
                 if item.get("shipping"):
-<<<<<<< HEAD
-                    if item["shipping"]:
-                        shipping_text = "Versand möglich"
-                    else:
-                        shipping_text = "Nur Abholung"
-=======
                     shipping_text = (
                         "Versand möglich" if item["shipping"] else "Nur Abholung"
                     )
->>>>>>> 31a549b1
 
                 listing = Listing(
                     id=item.get("adid", listing_id),
