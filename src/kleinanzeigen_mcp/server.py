"""MCP server for Kleinanzeigen API."""

import asyncio
from typing import Any

from mcp.server import NotificationOptions, Server
from mcp.server.models import InitializationOptions
from mcp.types import (
    TextContent,
    Tool,
)

from .client import KleinanzeigenClient
from .models import SearchParams

app = Server("kleinanzeigen-mcp")


@app.list_tools()
async def handle_list_tools() -> list[Tool]:
    """List available tools."""
    return [
        Tool(
            name="search_listings",
            description="Search for listings on eBay Kleinanzeigen",
            inputSchema={
                "type": "object",
                "properties": {
                    "query": {
                        "type": "string",
                        "description": "Search term for listings",
                    },
                    "location": {
                        "type": "string",
                        "description": "Location to search in (e.g., '10178')",
                    },
                    "radius": {
                        "type": "integer",
                        "description": "Search radius in kilometers",
                        "minimum": 1,
                        "maximum": 200,
                    },
                    "min_price": {
                        "type": "integer",
                        "description": "Minimum price filter in euros",
                        "minimum": 0,
                    },
                    "max_price": {
                        "type": "integer",
                        "description": "Maximum price filter in euros",
                        "minimum": 0,
                    },
                    "page_count": {
                        "type": "integer",
                        "description": "Number of result pages to fetch (1-20)",
                        "minimum": 1,
                        "maximum": 20,
                        "default": 1,
                    },
                    "sort": {
                        "type": "string",
                        "description": (
                            "Sort order for results "
                            "(newest, oldest, price_asc, price_desc)"
                        ),
                        "default": "newest",
                    },
                    "category": {
                        "type": "string",
                        "description": "Comma-separated category IDs to filter by",
                    },
                    "location_id": {
                        "type": "integer",
                        "description": (
                            "Location ID for radius-based search "
                            "(alternative to text location)"
                        ),
                    },
                },
            },
        ),
        Tool(
            name="get_listing_details",
            description="Get detailed information for a specific listing",
            inputSchema={
                "type": "object",
                "properties": {
                    "listing_id": {
                        "type": "string",
                        "description": "ID of the listing to fetch details for",
                    }
                },
                "required": ["listing_id"],
            },
        ),
        Tool(
<<<<<<< HEAD
            name="get_categories",
            description="Get all available categories from eBay Kleinanzeigen",
            inputSchema={
                "type": "object",
                "properties": {},
=======
            name="search_locations",
            description="Search for locations by city, postal code, or state",
            inputSchema={
                "type": "object",
                "properties": {
                    "query": {
                        "type": "string",
                        "description": "Search term for city, postal code, or state",
                    },
                    "limit": {
                        "type": "integer",
                        "description": "Maximum number of results (default: 20)",
                        "minimum": 1,
                        "maximum": 100,
                    },
                },
                "required": ["query"],
>>>>>>> c12648ad
            },
        ),
    ]


@app.call_tool()
async def handle_call_tool(name: str, arguments: dict | None) -> list[TextContent]:
    """Handle tool calls."""
    try:
        if name == "search_listings":
            return await _search_listings(arguments or {})
        elif name == "get_listing_details":
            return await _get_listing_details(arguments or {})
<<<<<<< HEAD
        elif name == "get_categories":
            return await _get_categories(arguments or {})
=======
        elif name == "search_locations":
            return await _search_locations(arguments or {})
>>>>>>> c12648ad
        else:
            raise ValueError(f"Unknown tool: {name}")

    except Exception as e:
        return [TextContent(type="text", text=f"Error: {str(e)}")]


async def _search_listings(arguments: dict[str, Any]) -> list[TextContent]:
    """Search for listings."""
    params = SearchParams(
        query=arguments.get("query"),
        location=arguments.get("location"),
        location_id=arguments.get("location_id"),
        radius=arguments.get("radius"),
        min_price=arguments.get("min_price"),
        max_price=arguments.get("max_price"),
        sort=arguments.get("sort", "newest"),
        category=arguments.get("category"),
        page_count=arguments.get("page_count", 1),
    )

    async with KleinanzeigenClient() as client:
        response = await client.search_listings(params)

        if response.success:
            # Format results nicely
            result_text = f"Found {len(response.data)} listings:\n\n"

            for i, listing in enumerate(response.data, 1):
                result_text += f"{i}. **{listing.title}**\n"
                if listing.price:
                    result_text += f"   Price: {listing.price}\n"
                if listing.location:
                    result_text += f"   Location: {listing.location}\n"
                if listing.date:
                    result_text += f"   Date: {listing.date}\n"
                result_text += f"   **🔗 View on Kleinanzeigen**: {listing.url}\n"
                result_text += f"   ID: {listing.id}\n"
                if listing.description:
                    # Truncate long descriptions
                    desc = (
                        listing.description[:200] + "..."
                        if len(listing.description) > 200
                        else listing.description
                    )
                    result_text += f"   Description: {desc}\n"
                result_text += "\n"

            return [TextContent(type="text", text=result_text)]
        else:
            return [
                TextContent(
                    type="text",
                    text="Search failed - no results found or API error",
                )
            ]


async def _get_listing_details(arguments: dict[str, Any]) -> list[TextContent]:
    """Get listing details."""
    listing_id = arguments.get("listing_id")
    if not listing_id:
        raise ValueError("listing_id is required")

    async with KleinanzeigenClient() as client:
        response = await client.get_listing_details(listing_id)

        if response.success and response.data:
            listing = response.data
            result_text = f"**{listing.title}**\n\n"

            if listing.price:
                result_text += f"**Price:** {listing.price}\n"
            if listing.location:
                result_text += f"**Location:** {listing.location}\n"
            if listing.date:
                result_text += f"**Date:** {listing.date}\n"
            if listing.seller:
                result_text += f"**Seller:** {listing.seller}\n"
            if listing.shipping:
                result_text += f"**Shipping:** {listing.shipping}\n"

            result_text += f"**URL:** {listing.url}\n"
            result_text += f"**ID:** {listing.id}\n\n"

            if listing.description:
                result_text += f"**Description:**\n{listing.description}\n\n"

            if listing.images:
                result_text += f"**Images:** {len(listing.images)} image(s)\n"
                for img in listing.images[:5]:  # Show max 5 images
                    result_text += f"- {img.url}\n"

            return [TextContent(type="text", text=result_text)]
        else:
            error_msg = response.error or "Listing not found or API error"
            return [
                TextContent(
                    type="text", text=f"Failed to get listing details: {error_msg}"
                )
            ]


<<<<<<< HEAD
async def _get_categories(arguments: dict[str, Any]) -> list[TextContent]:
    """Get all available categories."""
    async with KleinanzeigenClient() as client:
        response = await client.get_categories()

        if response.success and response.data:
            result_text = f"Found {len(response.data)} categories:\n\n"

            for category in response.data:
                result_text += f"**{category.name}** (ID: {category.id})\n"

            return [TextContent(type="text", text=result_text)]
        else:
            error_msg = response.error or "Categories not found or API error"
            return [
                TextContent(type="text", text=f"Failed to get categories: {error_msg}")
            ]
=======
async def _search_locations(arguments: dict[str, Any]) -> list[TextContent]:
    """Search for locations."""
    query = arguments.get("query")
    if not query:
        raise ValueError("query is required")

    limit = arguments.get("limit")

    async with KleinanzeigenClient() as client:
        response = await client.search_locations(query, limit)

        if response.success:
            if not response.data:
                return [TextContent(type="text", text="No locations found")]

            result_text = f"Found {len(response.data)} locations:\n\n"

            for i, location in enumerate(response.data, 1):
                result_text += f"{i}. **{location.city}**, {location.state}\n"
                result_text += f"   📍 Postal Code: {location.zip}\n"
                coords = f"{location.latitude}, {location.longitude}"
                result_text += f"   🌐 Coordinates: {coords}\n"
                result_text += f"   🆔 Location ID: {location.id}\n"
                result_text += "\n"

            return [TextContent(type="text", text=result_text)]
        else:
            error_msg = response.error or "Location search failed"
            return [TextContent(type="text", text=f"Search failed: {error_msg}")]
>>>>>>> c12648ad


async def main():
    """Run the MCP server."""
    from mcp.server.stdio import stdio_server

    async with stdio_server() as (read_stream, write_stream):
        await app.run(
            read_stream,
            write_stream,
            InitializationOptions(
                server_name="kleinanzeigen-mcp",
                server_version="0.1.0",
                capabilities=app.get_capabilities(
                    notification_options=NotificationOptions(),
                    experimental_capabilities={},
                ),
            ),
        )


if __name__ == "__main__":
    asyncio.run(main())<|MERGE_RESOLUTION|>--- conflicted
+++ resolved
@@ -94,13 +94,6 @@
             },
         ),
         Tool(
-<<<<<<< HEAD
-            name="get_categories",
-            description="Get all available categories from eBay Kleinanzeigen",
-            inputSchema={
-                "type": "object",
-                "properties": {},
-=======
             name="search_locations",
             description="Search for locations by city, postal code, or state",
             inputSchema={
@@ -118,7 +111,14 @@
                     },
                 },
                 "required": ["query"],
->>>>>>> c12648ad
+            },
+        ),
+        Tool(
+            name="get_categories",
+            description="Get all available categories from eBay Kleinanzeigen",
+            inputSchema={
+                "type": "object",
+                "properties": {},
             },
         ),
     ]
@@ -132,13 +132,10 @@
             return await _search_listings(arguments or {})
         elif name == "get_listing_details":
             return await _get_listing_details(arguments or {})
-<<<<<<< HEAD
+        elif name == "search_locations":
+            return await _search_locations(arguments or {})
         elif name == "get_categories":
             return await _get_categories(arguments or {})
-=======
-        elif name == "search_locations":
-            return await _search_locations(arguments or {})
->>>>>>> c12648ad
         else:
             raise ValueError(f"Unknown tool: {name}")
 
@@ -242,25 +239,6 @@
             ]
 
 
-<<<<<<< HEAD
-async def _get_categories(arguments: dict[str, Any]) -> list[TextContent]:
-    """Get all available categories."""
-    async with KleinanzeigenClient() as client:
-        response = await client.get_categories()
-
-        if response.success and response.data:
-            result_text = f"Found {len(response.data)} categories:\n\n"
-
-            for category in response.data:
-                result_text += f"**{category.name}** (ID: {category.id})\n"
-
-            return [TextContent(type="text", text=result_text)]
-        else:
-            error_msg = response.error or "Categories not found or API error"
-            return [
-                TextContent(type="text", text=f"Failed to get categories: {error_msg}")
-            ]
-=======
 async def _search_locations(arguments: dict[str, Any]) -> list[TextContent]:
     """Search for locations."""
     query = arguments.get("query")
@@ -290,7 +268,25 @@
         else:
             error_msg = response.error or "Location search failed"
             return [TextContent(type="text", text=f"Search failed: {error_msg}")]
->>>>>>> c12648ad
+
+
+async def _get_categories(arguments: dict[str, Any]) -> list[TextContent]:
+    """Get all available categories."""
+    async with KleinanzeigenClient() as client:
+        response = await client.get_categories()
+
+        if response.success and response.data:
+            result_text = f"Found {len(response.data)} categories:\n\n"
+
+            for category in response.data:
+                result_text += f"**{category.name}** (ID: {category.id})\n"
+
+            return [TextContent(type="text", text=result_text)]
+        else:
+            error_msg = response.error or "Categories not found or API error"
+            return [
+                TextContent(type="text", text=f"Failed to get categories: {error_msg}")
+            ]
 
 
 async def main():
