#!/usr/bin/env python3
"""Test the corrected API endpoints."""

import asyncio

import httpx
import pytest


@pytest.mark.asyncio
async def test_corrected_endpoints():
    """Test the corrected endpoints."""
    headers = {
        "ads_key": "",
        "Content-Type": "application/json",
        "Origin": "https://kleinanzeigen-agent.de",
        "User-Agent": "Mozilla/5.0 (compatible; KleinanzeigenMCP/1.0)",
    }

    # Test search endpoint
    search_url = "https://api.kleinanzeigen-agent.de/inserate?query=laptop&limit=5"
    print(f"Testing search URL: {search_url}")

    async with httpx.AsyncClient(
        timeout=30.0, follow_redirects=True, headers=headers
    ) as client:
        try:
            response = await client.get(search_url)
            print(f"Search - Status code: {response.status_code}")
            print(f"Search - Response: {response.text[:500]}...")

            if response.status_code == 200:
                try:
                    data = response.json()
                    if data.get("success") and data.get("data"):
                        print(f"Found {len(data['data'])} listings")

                        # Get first listing ID for detail test
                        if data["data"]:
                            first_listing = data["data"][0]
                            listing_id = first_listing.get("id") or first_listing.get(
                                "adid"
                            )
                            print(f"First listing ID: {listing_id}")

                            # Test detail endpoint with this ID
                            if listing_id:
                                detail_url = f"https://api.kleinanzeigen-agent.de/inserat/{listing_id}"
                                print(f"\nTesting detail URL: {detail_url}")

                                detail_response = await client.get(detail_url)
                                status_code = detail_response.status_code
                                print(f"Detail - Status code: {status_code}")
<<<<<<< HEAD
                                response_text = detail_response.text[:500]
                                print(f"Detail - Response: {response_text}...")
=======
                                response_preview = detail_response.text[:500]
                                print(f"Detail - Response: {response_preview}...")

>>>>>>> c12648ad
                except Exception as e:
                    print(f"JSON parsing error: {e}")

        except Exception as e:
            print(f"Request error: {e}")


if __name__ == "__main__":
    asyncio.run(test_corrected_endpoints())<|MERGE_RESOLUTION|>--- conflicted
+++ resolved
@@ -51,14 +51,8 @@
                                 detail_response = await client.get(detail_url)
                                 status_code = detail_response.status_code
                                 print(f"Detail - Status code: {status_code}")
-<<<<<<< HEAD
-                                response_text = detail_response.text[:500]
-                                print(f"Detail - Response: {response_text}...")
-=======
                                 response_preview = detail_response.text[:500]
                                 print(f"Detail - Response: {response_preview}...")
-
->>>>>>> c12648ad
                 except Exception as e:
                     print(f"JSON parsing error: {e}")
 
@@ -67,4 +61,4 @@
 
 
 if __name__ == "__main__":
-    asyncio.run(test_corrected_endpoints())+    asyncio.run(test_corrected_endpoints())
