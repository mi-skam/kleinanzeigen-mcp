#!/usr/bin/env python3
"""Detailed test to understand API responses."""

import asyncio
import json

import httpx
import pytest


@pytest.mark.asyncio
async def test_search_endpoint():
    """Test search endpoint with detailed logging."""
    headers = {
        "ads_key": "",
        "Content-Type": "application/json",
        "Origin": "https://kleinanzeigen-agent.de",
        "User-Agent": "Mozilla/5.0 (compatible; KleinanzeigenMCP/1.0)",
    }

    url = "https://api.kleinanzeigen-agent.de/ads/v1/kleinanzeigen/search?query=laptop&limit=5"

    async with httpx.AsyncClient(
        timeout=30.0, follow_redirects=True, headers=headers
    ) as client:
        try:
            print(f"Testing URL: {url}")
            print(f"Headers: {headers}")

            response = await client.get(url)

            print(f"Status code: {response.status_code}")
            print(f"Response headers: {dict(response.headers)}")
            print(f"Response content: {response.text[:1000]}...")

            if response.status_code == 200:
                try:
                    data = response.json()
                    print(f"JSON data: {json.dumps(data, indent=2)[:1000]}...")
<<<<<<< HEAD
                except Exception as e:
                    print(f"Could not parse as JSON: {e}")
=======
                except Exception:
                    print("Could not parse as JSON")
>>>>>>> c12648ad

        except Exception as e:
            print(f"Error: {e}")


@pytest.mark.asyncio
async def test_listing_detail_endpoint():
    """Test listing detail endpoint with detailed logging."""
    headers = {
        "ads_key": "",
        "Content-Type": "application/json",
        "Origin": "https://kleinanzeigen-agent.de",
        "User-Agent": "Mozilla/5.0 (compatible; KleinanzeigenMCP/1.0)",
    }

    listing_id = "2917899439"
    url = f"https://api.kleinanzeigen-agent.de/ads/v1/kleinanzeigen/ad/{listing_id}"

    async with httpx.AsyncClient(
        timeout=30.0, follow_redirects=True, headers=headers
    ) as client:
        try:
            print(f"\nTesting detail URL: {url}")
            print(f"Headers: {headers}")

            response = await client.get(url)

            print(f"Status code: {response.status_code}")
            print(f"Response headers: {dict(response.headers)}")
            print(f"Response content: {response.text[:1000]}...")

        except Exception as e:
            print(f"Error: {e}")


if __name__ == "__main__":
    asyncio.run(test_search_endpoint())
    asyncio.run(test_listing_detail_endpoint())<|MERGE_RESOLUTION|>--- conflicted
+++ resolved
@@ -37,13 +37,8 @@
                 try:
                     data = response.json()
                     print(f"JSON data: {json.dumps(data, indent=2)[:1000]}...")
-<<<<<<< HEAD
                 except Exception as e:
                     print(f"Could not parse as JSON: {e}")
-=======
-                except Exception:
-                    print("Could not parse as JSON")
->>>>>>> c12648ad
 
         except Exception as e:
             print(f"Error: {e}")
@@ -81,4 +76,4 @@
 
 if __name__ == "__main__":
     asyncio.run(test_search_endpoint())
-    asyncio.run(test_listing_detail_endpoint())+    asyncio.run(test_listing_detail_endpoint())
