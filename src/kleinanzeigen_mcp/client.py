"""HTTP client for Kleinanzeigen API."""

from typing import Optional
from urllib.parse import urlencode

import httpx

from .config import config
from .models import (
<<<<<<< HEAD
    CategoriesResponse,
    Category,
    Listing,
    ListingDetailResponse,
=======
    Listing,
    ListingDetailResponse,
    Location,
    LocationsResponse,
>>>>>>> c12648ad
    SearchParams,
    SearchResponse,
)


class KleinanzeigenClient:
    """HTTP client for interacting with Kleinanzeigen API."""

    def __init__(self, base_url: Optional[str] = None):
        """Initialize client with base URL."""
        self.base_url = (base_url or config.api_base_url).rstrip("/")
        headers = {
            "ads_key": config.api_key,
            "Content-Type": "application/json",
            "Origin": "https://kleinanzeigen-agent.de",
            "User-Agent": "Mozilla/5.0 (compatible; KleinanzeigenMCP/1.0)",
        }
        self.client = httpx.AsyncClient(
            timeout=config.timeout, follow_redirects=True, headers=headers
        )

    async def __aenter__(self):
        """Async context manager entry."""
        return self

    async def __aexit__(self, exc_type, exc_val, exc_tb):
        """Async context manager exit."""
        await self.client.aclose()

    async def search_listings(self, params: SearchParams) -> SearchResponse:
        """Search for listings with given parameters."""
        try:
            # Build query parameters for the API
            query_params = {}
            if params.query:
                query_params["query"] = params.query

            # Set limit based on page_count and max_results_per_page
            # API has a maximum limit of 10
            limit = min(10, config.max_results_per_page)
            if params.page_count:
                limit = min(
                    10,  # API maximum
                    params.page_count * 10,  # Respect API limit per page
                    config.max_pages * 10,
                )
            query_params["limit"] = str(limit)

            # Add location if specified (prefer location_id over text location)
            if params.location_id:
                query_params["location_id"] = str(params.location_id)
            elif params.location:
                query_params["location"] = params.location

            # Add price filters if specified
            if params.min_price:
                query_params["min_price"] = str(params.min_price)
            if params.max_price:
                query_params["max_price"] = str(params.max_price)

            # Add radius if specified
            if params.radius:
                query_params["radius"] = str(params.radius)

            # Add sort order if specified
            if params.sort:
                query_params["sort"] = params.sort

            # Add category filter if specified
            if params.category:
                query_params["category"] = params.category

            url = f"{self.base_url}/ads/v1/kleinanzeigen/search"
            if query_params:
                url += f"?{urlencode(query_params)}"

            response = await self.client.get(url)
            response.raise_for_status()

            data = response.json()

            # Parse listings from response
            listings = []
            if data.get("success") and data.get("data") and data["data"].get("ads"):
                for i, item in enumerate(data["data"]["ads"]):
                    try:
                        # Map API response fields to our model
                        location_text = ""
                        if item.get("location"):
                            loc = item["location"]
                            city = loc.get("city", "")
                            state = loc.get("state", "")
                            location_text = f"{city}, {state}"

                        price_text = ""
                        if item.get("price"):
                            price_val = item["price"]
                            if price_val == "0" or price_val == 0:
                                price_text = "Auf Anfrage"
                            else:
                                price_text = f"€ {price_val}"

                        seller_text = ""
                        if item.get("seller"):
                            seller_text = item["seller"].get("name", "")

                        # Convert to Kleinanzeigen URL format
                        adid = item.get("adid", "")
                        ad_url = f"https://www.kleinanzeigen.de/s-anzeige/{adid}"

                        # Convert image URLs to ListingImage objects
                        image_objects = []
                        for img_url in item.get("images", []):
                            from .models import ListingImage

                            image_objects.append(ListingImage(url=img_url))

                        # Convert shipping boolean to string
                        shipping_text = ""
                        if item.get("shipping"):
                            shipping_text = (
                                "Versand möglich"
                                if item["shipping"]
                                else "Nur Abholung"
                            )
<<<<<<< HEAD

=======
                            
>>>>>>> c12648ad
                        listing = Listing(
                            id=item.get("adid", ""),
                            title=item.get("title", ""),
                            price=price_text,
                            location=location_text,
                            date=item.get("upload_date"),
                            url=ad_url,
                            description=item.get("description"),
                            images=image_objects,
                            seller=seller_text,
                            shipping=shipping_text,
                        )
                        listings.append(listing)
                    except Exception as e:
                        print(f"Error processing item {i}: {e}")
                        # Skip failed items instead of breaking the whole search

            return SearchResponse(
                success=data.get("success", False),  # Success based on API response
                data=listings,
                total_results=len(listings),
                page=1,
            )

        except httpx.HTTPError:
            return SearchResponse(success=False, data=[], total_results=0, page=1)
        except Exception:
            return SearchResponse(success=False, data=[], total_results=0, page=1)

    async def get_listing_details(self, listing_id: str) -> ListingDetailResponse:
        """Get detailed information for a specific listing."""
        try:
            url = f"{self.base_url}/ads/v1/kleinanzeigen/inserat?id={listing_id}"
            response = await self.client.get(url)
            response.raise_for_status()

            data = response.json()

            if data.get("success") and data.get("data"):
                item = data["data"]

                # Map API response fields to our model
                location_text = ""
                if item.get("location"):
                    loc = item["location"]
                    location_text = f"{loc.get('city', '')}, {loc.get('state', '')}"

                price_text = ""
                if item.get("price"):
                    price_val = item["price"]
                    if price_val == "0" or price_val == 0:
                        price_text = "Auf Anfrage"
                    else:
                        price_text = f"€ {price_val}"

                seller_text = ""
                if item.get("seller"):
                    seller_text = item["seller"].get("name", "")

                # Convert to Kleinanzeigen URL format
                adid = item.get("adid", listing_id)
                ad_url = f"https://www.kleinanzeigen.de/s-anzeige/{adid}"

                # Convert image URLs to ListingImage objects
                image_objects = []
                for img_url in item.get("images", []):
                    from .models import ListingImage

                    image_objects.append(ListingImage(url=img_url))

                # Convert shipping boolean to string
                shipping_text = ""
                if item.get("shipping"):
                    shipping_text = (
                        "Versand möglich" if item["shipping"] else "Nur Abholung"
                    )

                listing = Listing(
                    id=item.get("adid", listing_id),
                    title=item.get("title", ""),
                    price=price_text,
                    location=location_text,
                    date=item.get("upload_date"),
                    url=ad_url,
                    description=item.get("description"),
                    images=image_objects,
                    seller=seller_text,
                    shipping=shipping_text,
                )

                return ListingDetailResponse(success=True, data=listing)
            else:
                return ListingDetailResponse(
                    success=False, error="Listing not found or invalid response"
                )

        except httpx.HTTPError as e:
            return ListingDetailResponse(success=False, error=f"HTTP error: {str(e)}")
        except Exception as e:
            return ListingDetailResponse(
                success=False, error=f"Unexpected error: {str(e)}"
            )

<<<<<<< HEAD
    async def get_categories(self) -> CategoriesResponse:
        """Get all available categories."""
        try:
            url = f"{self.base_url}/ads/v1/kleinanzeigen/categories"
=======
    async def search_locations(
        self, query: str, limit: Optional[int] = None
    ) -> LocationsResponse:
        """Search for locations by query."""
        try:
            query_params = {"query": query}
            if limit:
                query_params["limit"] = str(limit)

            url = f"{self.base_url}/ads/v1/kleinanzeigen/locations"
            if query_params:
                url += f"?{urlencode(query_params)}"

>>>>>>> c12648ad
            response = await self.client.get(url)
            response.raise_for_status()

            data = response.json()

<<<<<<< HEAD
            if data.get("success") and data.get("categories"):
                categories = []
                for category_data in data["categories"]:
                    category = Category(
                        id=category_data.get("id"), name=category_data.get("name", "")
                    )
                    categories.append(category)

                return CategoriesResponse(success=True, data=categories)
            else:
                return CategoriesResponse(
                    success=False, error="Categories not found or invalid response"
                )

        except httpx.HTTPError as e:
            return CategoriesResponse(success=False, error=f"HTTP error: {str(e)}")
        except Exception as e:
            return CategoriesResponse(
                success=False, error=f"Unexpected error: {str(e)}"
            )
=======
            locations = []
            has_success = data.get("success")
            has_data = data.get("data")
            has_locations = has_data and data["data"].get("locations")
            if has_success and has_data and has_locations:
                for item in data["data"]["locations"]:
                    try:
                        location = Location(
                            id=str(item.get("id", "")),
                            city=item.get("city", ""),
                            state=item.get("state", ""),
                            zip=item.get("zip", ""),
                            latitude=float(item.get("latitude", 0.0)),
                            longitude=float(item.get("longitude", 0.0)),
                        )
                        locations.append(location)
                    except (ValueError, TypeError) as e:
                        print(f"Error processing location item: {e}")

            return LocationsResponse(
                success=data.get("success", False),
                data=locations,
            )

        except httpx.HTTPError as e:
            return LocationsResponse(success=False, error=f"HTTP error: {str(e)}")
        except Exception as e:
            return LocationsResponse(success=False, error=f"Unexpected error: {str(e)}")
>>>>>>> c12648ad
<|MERGE_RESOLUTION|>--- conflicted
+++ resolved
@@ -7,17 +7,12 @@
 
 from .config import config
 from .models import (
-<<<<<<< HEAD
     CategoriesResponse,
     Category,
     Listing,
     ListingDetailResponse,
-=======
-    Listing,
-    ListingDetailResponse,
     Location,
     LocationsResponse,
->>>>>>> c12648ad
     SearchParams,
     SearchResponse,
 )
@@ -143,11 +138,6 @@
                                 if item["shipping"]
                                 else "Nur Abholung"
                             )
-<<<<<<< HEAD
-
-=======
-                            
->>>>>>> c12648ad
                         listing = Listing(
                             id=item.get("adid", ""),
                             title=item.get("title", ""),
@@ -251,12 +241,6 @@
                 success=False, error=f"Unexpected error: {str(e)}"
             )
 
-<<<<<<< HEAD
-    async def get_categories(self) -> CategoriesResponse:
-        """Get all available categories."""
-        try:
-            url = f"{self.base_url}/ads/v1/kleinanzeigen/categories"
-=======
     async def search_locations(
         self, query: str, limit: Optional[int] = None
     ) -> LocationsResponse:
@@ -270,34 +254,11 @@
             if query_params:
                 url += f"?{urlencode(query_params)}"
 
->>>>>>> c12648ad
             response = await self.client.get(url)
             response.raise_for_status()
 
             data = response.json()
 
-<<<<<<< HEAD
-            if data.get("success") and data.get("categories"):
-                categories = []
-                for category_data in data["categories"]:
-                    category = Category(
-                        id=category_data.get("id"), name=category_data.get("name", "")
-                    )
-                    categories.append(category)
-
-                return CategoriesResponse(success=True, data=categories)
-            else:
-                return CategoriesResponse(
-                    success=False, error="Categories not found or invalid response"
-                )
-
-        except httpx.HTTPError as e:
-            return CategoriesResponse(success=False, error=f"HTTP error: {str(e)}")
-        except Exception as e:
-            return CategoriesResponse(
-                success=False, error=f"Unexpected error: {str(e)}"
-            )
-=======
             locations = []
             has_success = data.get("success")
             has_data = data.get("data")
@@ -326,4 +287,33 @@
             return LocationsResponse(success=False, error=f"HTTP error: {str(e)}")
         except Exception as e:
             return LocationsResponse(success=False, error=f"Unexpected error: {str(e)}")
->>>>>>> c12648ad
+
+    async def get_categories(self) -> CategoriesResponse:
+        """Get all available categories."""
+        try:
+            url = f"{self.base_url}/ads/v1/kleinanzeigen/categories"
+            response = await self.client.get(url)
+            response.raise_for_status()
+
+            data = response.json()
+
+            if data.get("success") and data.get("categories"):
+                categories = []
+                for category_data in data["categories"]:
+                    category = Category(
+                        id=category_data.get("id"), name=category_data.get("name", "")
+                    )
+                    categories.append(category)
+
+                return CategoriesResponse(success=True, data=categories)
+            else:
+                return CategoriesResponse(
+                    success=False, error="Categories not found or invalid response"
+                )
+
+        except httpx.HTTPError as e:
+            return CategoriesResponse(success=False, error=f"HTTP error: {str(e)}")
+        except Exception as e:
+            return CategoriesResponse(
+                success=False, error=f"Unexpected error: {str(e)}"
+            )